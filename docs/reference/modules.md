# Core Configuration: Modules

Modules let you enable and configure special behaviors for Ambassador, in ways that may apply to Ambassador as a whole or which may apply only to some mappings. The actual configuration possible for a given module depends on the module.

## The `ambassador` Module

If present, the `ambassador` module defines system-wide configuration. **You may very well not need this module.** The defaults in the `ambassador` module are, roughly:

```yaml
---
apiVersion: ambassador/v0
kind:  Module
name:  ambassador
config:
  # If present, service_port will be the port Ambassador listens
  # on for microservice access. If not present, Ambassador will
  # use 443 if TLS is configured, 80 otherwise. In future releases
  # of Ambassador, this will change to 8080 when we run Ambassador
  # as non-root by default.
  # service_port: 80

  # diag_port is the port where Ambassador will listen for requests
  # to the diagnostic service.
  # diag_port: 8877

  # admin_port is the port where Ambassador's Envoy will listen for
  # low-level admin requests. You should almost never need to change
  # this.
  # admin_port: 8001

  # liveness probe defaults on, but you can disable the api route.
  # It will remain accessible on diag_port.
  # liveness_probe:
  #   enabled: true

  # readiness probe defaults on, but you can disable the api route.
  # It will remain accessible on diag_port.
  # readiness_probe:
  #   enabled: true

  # The diagnostic service (at /ambassador/v0/diag/) defaults on, but
  # you can disable the api route. It will remain accessible on 
  # diag_port.
  # diagnostics:
  #   enabled: true

  # use_proxy_protocol controls whether Envoy will honor the PROXY
  # protocol on incoming requests.
  # use_proxy_proto: false

  # use_remote_address controls whether Envoy will trust the remote
  # address of incoming connections or rely exclusively on the 
  # X-Forwarded_For header. 
  # use_remote_address: true

  # Ambassador lets through only the HTTP requests with
  # `X-FORWARDED-PROTO: https` header set, and redirects all the other
  # requests to HTTPS if this field is set to true.
  # x_forwarded_proto_redirect: false

  # Set default CORS configuration for all mappings in the cluster. See 
  # CORS syntax at https://www.getambassador.io/reference/cors.html
  # cors:
  #   origins: http://foo.example,http://bar.example
  #   methods: POST, GET, OPTIONS
  #   ...
  #   ...

```

### `use_remote_address`

<<<<<<< HEAD
**As of Ambassador 0.50.0, the default for `use_remote_address` is `true`**. Prior to that, the default
was not to include it. If you were relying on the previous behavior, you will need to explicitly set
`use_remote_address` to `false`.

=======
In Ambassador 0.50 and later, the default value for `use_remote_address` to `true`. When set to `true`, Ambassador will append to the `X-Forwarded-For` header its IP address so upstream clients of Ambassador can get the full set of IP addresses that have propagated a request.  You may also need to set `externalTrafficPolicy: Local` on your `LoadBalancer` as well to propagate the original source IP address..  See the [Envoy documentation](https://www.envoyproxy.io/docs/envoy/latest/configuration/http_conn_man/headers.html) and the [Kubernetes documentation](https://kubernetes.io/docs/tasks/access-application-cluster/create-external-load-balancer/#preserving-the-client-source-ip) for more details.
>>>>>>> 49b069b2

### `use_proxy_proto`

Many load balancers can use the [PROXY protocol](https://www.haproxy.org/download/1.8/doc/proxy-protocol.txt) to convey information about the connection they are proxying. In order to support this in Ambassador, you'll need to set `use_proxy_protocol` to `true`; this is not the default since the PROXY protocol is not compatible with HTTP.

### Probes

The default liveness and readiness probes map `/ambassador/v0/check_alive` and `ambassador/v0/check_ready` internally to check Envoy itself. If you'd like to, you can change these to route requests to some other service. For example, to have the readiness probe map to the Quote of the Moment's health check, you could do

```yaml
readiness_probe:
  service: qotm
  rewrite: /health
```

The liveness and readiness probe both support `prefix`, `rewrite`, and `service`, with the same meanings as for [mappings](/reference/mappings). Additionally, the `enabled` boolean may be set to `false` (as in the commented-out examples above) to disable support for the probe entirely.

**Note well** that configuring the probes in the `ambassador` module only means that Ambassador will respond to the probes. You must still configure Kubernetes to perform the checks, as shown in the Datawire-provided YAML files.

## The `authentication` Module

The `authentication` module is now deprecated. Use the [AuthService](/reference/services/auth-service) manifest type instead.<|MERGE_RESOLUTION|>--- conflicted
+++ resolved
@@ -70,14 +70,7 @@
 
 ### `use_remote_address`
 
-<<<<<<< HEAD
-**As of Ambassador 0.50.0, the default for `use_remote_address` is `true`**. Prior to that, the default
-was not to include it. If you were relying on the previous behavior, you will need to explicitly set
-`use_remote_address` to `false`.
-
-=======
 In Ambassador 0.50 and later, the default value for `use_remote_address` to `true`. When set to `true`, Ambassador will append to the `X-Forwarded-For` header its IP address so upstream clients of Ambassador can get the full set of IP addresses that have propagated a request.  You may also need to set `externalTrafficPolicy: Local` on your `LoadBalancer` as well to propagate the original source IP address..  See the [Envoy documentation](https://www.envoyproxy.io/docs/envoy/latest/configuration/http_conn_man/headers.html) and the [Kubernetes documentation](https://kubernetes.io/docs/tasks/access-application-cluster/create-external-load-balancer/#preserving-the-client-source-ip) for more details.
->>>>>>> 49b069b2
 
 ### `use_proxy_proto`
 
